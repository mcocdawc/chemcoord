
from __future__ import with_statement
from __future__ import division
from __future__ import absolute_import
from __future__ import print_function
from __future__ import unicode_literals
import pandas as pd
from chemcoord._exceptions import PhysicalMeaningError
import chemcoord._generic_classes._indexers as indexers


class _pandas_wrapper(object):
    """This class provides wrappers for pd.DataFrame methods.
    """
    def __init__(self, frame):
        self.frame = frame.copy()
        self.metadata = {}
        self._metadata = {}

    def __len__(self):
        return self.shape[0]

    @property
    def loc(self):
        """pew pew
        """
        return indexers._Loc(self)

    @property
    def iloc(self):
        """pew pew
        """
        return indexers._ILoc(self)

    @property
    def index(self):
        """Returns the index.

        Assigning a value to it changes the index.
        """
        return self.frame.index

    def __getitem__(self, key):
        if isinstance(key, tuple):
            selected = self.frame[key[0], key[1]]
        else:
            selected = self.frame[key]
        try:
            return self._return_appropiate_type(selected)
        except AttributeError:
            return selected

    def __setitem__(self, key, value):
        if isinstance(key, tuple):
            self.frame[key[0], key[1]] = value
        else:
            self.frame[key] = value

    @index.setter
    def index(self, value):
        self.frame.index = value

    @property
    def columns(self):
        """Returns the columns.

        Assigning a value to it changes the columns.
        """
        return self.frame.columns

    @columns.setter
    def columns(self, value):
        if not self._required_cols <= set(value):
            raise PhysicalMeaningError('There are columns missing for a '
                                       'meaningful description of a molecule')
        self.frame.columns = value

    @property
    def shape(self):
        return self.frame.shape

    def __repr__(self):
        return self.frame.__repr__()

    def _repr_html_(self):
        try:
            return self.frame._repr_html_()
        except AttributeError:
            pass

    def copy(self):
        molecule = self.__class__(self.frame)
        molecule.metadata = self.metadata.copy()
        molecule._metadata = self._metadata.copy()
        return molecule

    def sort_values(self, by, axis=0, ascending=True, inplace=False,
                    kind='quicksort', na_position='last'):
        """Sort by the values along either axis

        Wrapper around the :meth:`pandas.DataFrame.sort_values` method.
        """
        if inplace:
                self.frame.sort_values(
                    by, axis=axis, ascending=ascending,
                    inplace=inplace, kind=kind, na_position=na_position)
        else:
            return self.__class__(self.frame.sort_values(
                    by, axis=axis, ascending=ascending,
                    inplace=inplace, kind=kind, na_position=na_position))

    def sort_index(self, axis=0, level=None, ascending=True, inplace=False,
                   kind='quicksort', na_position='last',
                   sort_remaining=True, by=None):
        """Sort object by labels (along an axis)

        Wrapper around the :meth:`pandas.DataFrame.sort_index` method.
        """
        if inplace:
            self.frame.sort_index(
                axis=axis, level=level, ascending=ascending, inplace=inplace,
                kind=kind, na_position=na_position,
                sort_remaining=sort_remaining, by=by)
        else:
            return self.__class__(self.frame.sort_index(
                    axis=axis, level=level, ascending=ascending,
                    inplace=inplace, kind=kind, na_position=na_position,
                    sort_remaining=sort_remaining, by=by))

    def replace(self, to_replace=None, value=None, inplace=False,
                limit=None, regex=False, method='pad', axis=None):
        """Replace values given in 'to_replace' with 'value'.

        Wrapper around the :meth:`pandas.DataFrame.replace` method.
        """
        if inplace:
            self.frame.replace(to_replace=to_replace, value=value,
                               inplace=inplace, limit=limit,
                               regex=regex, method=method, axis=axis)
        else:
            return self.__class__(self.frame.replace(
                to_replace=to_replace, value=value, inplace=inplace,
                limit=limit, regex=regex, method=method, axis=axis))

    def set_index(self, keys, drop=True, append=False,
                  inplace=False, verify_integrity=False):
        """Set the DataFrame index (row labels) using one or more existing
        columns.

        Wrapper around the :meth:`pandas.DataFrame.set_index` method.
        """

        if drop is True:
            try:
                assert type(keys) is not str
                dropped_cols = set(keys)
            except (TypeError, AssertionError):
                dropped_cols = set([keys])

        if not self._required_cols <= (set(self.columns) - set(dropped_cols)):
            raise PhysicalMeaningError('You drop a column that is needed to '
                                       'be a physical meaningful description '
                                       'of a molecule.')

        if inplace:
            self.frame.set_index(keys, drop=drop, append=append,
                                 inplace=inplace,
                                 verify_integrity=verify_integrity)
        else:
            return self.__class__(
                self.frame.set_index(keys, drop=drop, append=append,
                                     inplace=inplace,
                                     verify_integrity=verify_integrity)
                )

    def append(self, other, ignore_index=False, verify_integrity=False):
        """Append rows of `other` to the end of this frame, returning a new object.

        Wrapper around the :meth:`pandas.DataFrame.append` method.
        """
        if not isinstance(other, self.__class__):
            raise ValueError('May only append instances of same type.')
        new_frame = self.frame.append(other.frame,
                                      ignore_index=ignore_index,
                                      verify_integrity=verify_integrity)
        return self.__class__(new_frame)

    def insert(self, loc, column, value, allow_duplicates=False,
               inplace=False):
        """Insert column into molecule at specified location.

        Wrapper around the :meth:`pandas.DataFrame.insert` method.
        """
        if inplace:
            self.frame.insert(loc, column, value,
                              allow_duplicates=allow_duplicates)
        else:
            output = self.copy()
            output.frame.insert(loc, column, value,
                                allow_duplicates=allow_duplicates)
            return output

<<<<<<< HEAD
=======
    def apply(self, *args, **kwargs):
        """Applies function along input axis of DataFrame.

        Wrapper around the :meth:`pandas.DataFrame.apply` method.
        """
        return self.__class__(self.frame.apply(*args, **kwargs))

>>>>>>> b39b5860
    def to_string(self, buf=None, columns=None, col_space=None, header=True,
                  index=True, na_rep='NaN', formatters=None,
                  float_format=None, sparsify=None, index_names=True,
                  justify=None, line_width=None, max_rows=None,
                  max_cols=None, show_dimensions=False):
        """Render a DataFrame to a console-friendly tabular output.

        Wrapper around the :meth:`pandas.DataFrame.to_string` method.
        """
        return self.frame.to_string(buf=buf,
                                    columns=columns,
                                    col_space=col_space,
                                    header=header,
                                    index=index,
                                    na_rep=na_rep,
                                    formatters=formatters,
                                    float_format=float_format,
                                    sparsify=sparsify,
                                    index_names=index_names,
                                    justify=justify,
                                    line_width=line_width,
                                    max_rows=max_rows,
                                    max_cols=max_cols,
                                    show_dimensions=show_dimensions)

    def to_latex(self, buf=None, columns=None, col_space=None, header=True,
                 index=True, na_rep='NaN', formatters=None, float_format=None,
                 sparsify=None, index_names=True, bold_rows=True,
                 column_format=None, longtable=None, escape=None,
                 encoding=None, decimal='.', multicolumn=None,
                 multicolumn_format=None, multirow=None):
        """ Render a DataFrame to a tabular environment table.

        You can splice this into a LaTeX document.
        Requires ``\\usepackage{booktabs}``.
        Wrapper around the :meth:`pandas.DataFrame.to_latex` method.
        """
        return self.frame.to_latex(buf=buf, columns=columns,
                                   col_space=col_space, header=header,
                                   index=index, na_rep=na_rep,
                                   formatters=formatters,
                                   float_format=float_format,
                                   sparsify=sparsify, index_names=index_names,
                                   bold_rows=bold_rows,
                                   column_format=column_format,
                                   longtable=longtable, escape=escape,
                                   encoding=encoding, decimal=decimal,
                                   multicolumn=multicolumn,
                                   multicolumn_format=multicolumn_format,
                                   multirow=multirow)<|MERGE_RESOLUTION|>--- conflicted
+++ resolved
@@ -200,8 +200,6 @@
                                 allow_duplicates=allow_duplicates)
             return output
 
-<<<<<<< HEAD
-=======
     def apply(self, *args, **kwargs):
         """Applies function along input axis of DataFrame.
 
@@ -209,7 +207,6 @@
         """
         return self.__class__(self.frame.apply(*args, **kwargs))
 
->>>>>>> b39b5860
     def to_string(self, buf=None, columns=None, col_space=None, header=True,
                   index=True, na_rep='NaN', formatters=None,
                   float_format=None, sparsify=None, index_names=True,
