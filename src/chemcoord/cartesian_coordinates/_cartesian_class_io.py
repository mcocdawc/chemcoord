# -*- coding: utf-8 -*-
import os
import subprocess
import tempfile
import warnings
from threading import Thread
import json
from collections import defaultdict
import re
from functools import partial

import pandas as pd
import numpy as np

from chemcoord._generic_classes.generic_IO import GenericIO
from chemcoord.cartesian_coordinates._cartesian_class_core import CartesianCore
from chemcoord.configuration import settings
from chemcoord import constants


class CartesianIO(CartesianCore, GenericIO):
    """This class provides IO-methods.

    Contains ``write_filetype`` and ``read_filetype`` methods
    like ``write_xyz()`` and ``read_xyz()``.

    The generic functions ``read`` and ``write``
    figure out themselves what the filetype is and use the
    appropiate IO-method.

    The ``view`` method uses external viewers to display a temporarily
    written xyz-file.
    """

    def __repr__(self):
        return self._frame.__repr__()

    def _repr_html_(self):
        new = self._sympy_formatter()

        def insert_before_substring(insert_txt, substr, txt):
            "Under the assumption that substr only appears once."
            return (insert_txt + substr).join(txt.split(substr))

        html_txt = new._frame._repr_html_()
        insert_txt = "<caption>{}</caption>\n".format(self.__class__.__name__)
        return insert_before_substring(insert_txt, "<thead>", html_txt)

    def to_string(
        self,
        buf=None,
        columns=None,
        col_space=None,
        header=True,
        index=True,
        na_rep="NaN",
        formatters=None,
        float_format=None,
        sparsify=None,
        index_names=True,
        justify=None,
        line_width=None,
        max_rows=None,
        max_cols=None,
        show_dimensions=False,
    ):
        """Render a DataFrame to a console-friendly tabular output.

        Wrapper around the :meth:`pandas.DataFrame.to_string` method.
        """
        return self._frame.to_string(
            buf=buf,
            columns=columns,
            col_space=col_space,
            header=header,
            index=index,
            na_rep=na_rep,
            formatters=formatters,
            float_format=float_format,
            sparsify=sparsify,
            index_names=index_names,
            justify=justify,
            line_width=line_width,
            max_rows=max_rows,
            max_cols=max_cols,
            show_dimensions=show_dimensions,
        )

    def to_latex(
        self,
        buf=None,
        columns=None,
        col_space=None,
        header=True,
        index=True,
        na_rep="NaN",
        formatters=None,
        float_format=None,
        sparsify=None,
        index_names=True,
        bold_rows=True,
        column_format=None,
        longtable=None,
        escape=None,
        encoding=None,
        decimal=".",
        multicolumn=None,
        multicolumn_format=None,
        multirow=None,
    ):
        """Render a DataFrame to a tabular environment table.

        You can splice this into a LaTeX document.
        Requires ``\\usepackage{booktabs}``.
        Wrapper around the :meth:`pandas.DataFrame.to_latex` method.
        """
        return self._frame.to_latex(
            buf=buf,
            columns=columns,
            col_space=col_space,
            header=header,
            index=index,
            na_rep=na_rep,
            formatters=formatters,
            float_format=float_format,
            sparsify=sparsify,
            index_names=index_names,
            bold_rows=bold_rows,
            column_format=column_format,
            longtable=longtable,
            escape=escape,
            encoding=encoding,
            decimal=decimal,
            multicolumn=multicolumn,
            multicolumn_format=multicolumn_format,
            multirow=multirow,
        )

    def to_xyz(
        self,
        buf=None,
        sort_index=True,
        index=False,
        header=False,
        float_format="{:.6f}".format,
        overwrite=True,
    ):
        """Write xyz-file

        Args:
            buf (str, path object or file-like object):
                File path or object, if None is provided the result is returned as a string.
            sort_index (bool): If sort_index is true, the
                :class:`~chemcoord.Cartesian`
                is sorted by the index before writing.
            float_format (one-parameter function): Formatter function
                to apply to column’s elements if they are floats.
                The result of this function must be a unicode string.
            overwrite (bool): May overwrite existing files.

        Returns:
            formatted : string (or unicode, depending on data and options)
        """
        if sort_index:
            molecule_string = (
                self.loc[:, ["atom", "x", "y", "z"]]
                .sort_index()
                .to_string(header=header, index=index, float_format=float_format)
            )
        else:
            molecule_string = self.loc[:, ["atom", "x", "y", "z"]].to_string(
                header=header, index=index, float_format=float_format
            )

        # NOTE the following might be removed in the future
        # introduced because of formatting bug in pandas
        # See https://github.com/pandas-dev/pandas/issues/13032
        space = " " * (self.loc[:, "atom"].str.len().max() - len(self.iloc[0, 0]))

        output = "{n}\n{message}\n{alignment}{frame_string}".format(
            n=len(self),
            alignment=space,
            frame_string=molecule_string,
            message="Created by chemcoord http://chemcoord.readthedocs.io/",
        )

        if buf is not None:
            if overwrite:
                with open(buf, mode="w") as f:
                    f.write(output)
            else:
                with open(buf, mode="x") as f:
                    f.write(output)
        else:
            return output

    def write_xyz(self, *args, **kwargs):
        """Deprecated, use :meth:`~chemcoord.Cartesian.to_xyz`"""
        message = "Will be removed in the future. Please use to_xyz()."
        with warnings.catch_warnings():
            warnings.simplefilter("always")
            warnings.warn(message, DeprecationWarning)
        return self.to_xyz(*args, **kwargs)

    @classmethod
    def read_xyz(cls, buf, start_index=0, get_bonds=True, nrows=None, engine=None):
        """Read a file of coordinate information.

        Reads xyz-files.

        Args:
            buf (str, path object or file-like object):
                This is passed on to :func:`pandas.read_table` and has the same constraints.
                Any valid string path is acceptable. The string could be a URL.
                Valid URL schemes include http, ftp, s3, and file.
                For file URLs, a host is expected. A local file could be: file://localhost/path/to/table.csv.
                If you want to pass in a path object, pandas accepts any os.PathLike.
                By file-like object, we refer to objects with a read() method, such as a file handler (e.g. via builtin open function) or StringIO.
            start_index (int):
            get_bonds (bool):
            nrows (int): Number of rows of file to read.
                Note that the first two rows are implicitly excluded.
            engine (str): Wrapper for argument of :func:`pandas.read_csv`.

        Returns:
            Cartesian:
        """
<<<<<<< HEAD
        frame = pd.read_csv(
            buf,
            skiprows=2,
            comment="#",
            nrows=nrows,
            sep=r"\s+",
            names=["atom", "x", "y", "z"],
            engine=engine,
        )

        remove_digits = partial(re.sub, r"[0-9]+", "")
        frame["atom"] = frame["atom"].apply(lambda x: remove_digits(x).capitalize())
=======
        frame = pd.read_csv(buf, skiprows=2, comment='#',
                            nrows=nrows, sep=r'\s+',
                            names=['atom', 'x', 'y', 'z'],
                            dtype = {'x': float, 'y': float, 'z': float},
                            engine=engine)

        remove_digits = partial(re.sub, r'[0-9]+', '')
        frame['atom'] = frame['atom'].apply(
            lambda x: remove_digits(x).capitalize())
>>>>>>> f138eff0

        molecule = cls(frame)
        molecule.index = range(start_index, start_index + len(molecule))

        if get_bonds:
            molecule.get_bonds(use_lookup=False, set_lookup=True)
        return molecule

    def to_cjson(self, buf=None, **kwargs):
        """Write a cjson file or return dictionary.

        The cjson format is specified
        `here <https://github.com/OpenChemistry/chemicaljson>`_.

        Args:
            buf (str): If it is a filepath, the data is written to
                filepath. If it is None, a dictionary with the cjson
                information is returned.
            kwargs: The keyword arguments are passed into the
                ``dump`` function of the
                `json library <https://docs.python.org/3/library/json.html>`_.

        Returns:
            dict:
        """
        cjson_dict = {"chemical json": 0}

        cjson_dict["atoms"] = {}

        atomic_number = constants.elements["atomic_number"].to_dict()
        cjson_dict["atoms"] = {"elements": {}}
        cjson_dict["atoms"]["elements"]["number"] = [
            int(atomic_number[x]) for x in self["atom"]
        ]

        cjson_dict["atoms"]["coords"] = {}
        coords = self.loc[:, ["x", "y", "z"]].values.reshape(len(self) * 3)
        cjson_dict["atoms"]["coords"]["3d"] = [float(x) for x in coords]

        bonds = []
        bond_dict = self.get_bonds()
        for i in bond_dict:
            for b in bond_dict[i]:
                bonds += [int(i), int(b)]
                bond_dict[b].remove(i)

        cjson_dict["bonds"] = {"connections": {}}
        cjson_dict["bonds"]["connections"]["index"] = bonds

        if buf is not None:
            with open(buf, mode="w") as f:
                f.write(json.dumps(cjson_dict, **kwargs))
        else:
            return cjson_dict

    @classmethod
    def read_cjson(cls, buf):
        """Read a cjson file or a dictionary.

        The cjson format is specified
        `here <https://github.com/OpenChemistry/chemicaljson>`_.

        Args:
            buf (str, dict): If it is a filepath, the data is read from
                filepath. If it is a dictionary, the dictionary is interpreted
                as cjson.

        Returns:
            Cartesian:
        """
        if isinstance(buf, dict):
            data = buf.copy()
        else:
            with open(buf, "r") as f:
                data = json.load(f)
            assert data["chemical json"] == 0

        n_atoms = len(data["atoms"]["coords"]["3d"])
        metadata = {}
        _metadata = {}

        coords = np.array(data["atoms"]["coords"]["3d"]).reshape((n_atoms // 3, 3))

        atomic_number = constants.elements["atomic_number"]
        elements = [
            dict(zip(atomic_number, atomic_number.index))[x]
            for x in data["atoms"]["elements"]["number"]
        ]

        try:
            connections = data["bonds"]["connections"]["index"]
        except KeyError:
            pass
        else:
            bond_dict = defaultdict(set)
            for i, b in zip(connections[::2], connections[1::2]):
                bond_dict[i].add(b)
                bond_dict[b].add(i)
            _metadata["bond_dict"] = dict(bond_dict)

        try:
            metadata.update(data["properties"])
        except KeyError:
            pass

        out = cls(atoms=elements, coords=coords, _metadata=_metadata, metadata=metadata)
        return out

    def view(self, viewer=None, use_curr_dir=False):
        """View your molecule.

        .. note:: This function writes a temporary file and opens it with
            an external viewer.
            If you modify your molecule afterwards you have to recall view
            in order to see the changes.

        Args:
            viewer (str): The external viewer to use. If it is None,
                the default as specified in cc.settings['defaults']['viewer']
                is used.
            use_curr_dir (bool): If True, the temporary file is written to
                the current diretory. Otherwise it gets written to the
                OS dependendent temporary directory.

        Returns:
            None:
        """
        if viewer is None:
            viewer = settings["defaults"]["viewer"]
        if use_curr_dir:
            TEMP_DIR = os.path.curdir
        else:
            TEMP_DIR = tempfile.gettempdir()

        def give_filename(i):
            filename = "ChemCoord_" + str(i) + ".xyz"
            return os.path.join(TEMP_DIR, filename)

        i = 1
        while os.path.exists(give_filename(i)):
            i = i + 1
        self.to_xyz(give_filename(i))

        def open_file(i):
            """Open file and close after being finished."""
            try:
                subprocess.check_call([viewer, give_filename(i)])
            except (subprocess.CalledProcessError, FileNotFoundError):
                raise
            finally:
                if use_curr_dir:
                    pass
                else:
                    os.remove(give_filename(i))

        Thread(target=open_file, args=(i,)).start()

    def get_pymatgen_molecule(self):
        """Create a Molecule instance of the pymatgen library

        .. warning:: The `pymatgen library <http://pymatgen.org>`_ is imported
            locally in this function and will raise
            an ``ImportError`` exception, if it is not installed.

        Args:
            None

        Returns:
            :class:`pymatgen.core.structure.Molecule`:
        """
        from pymatgen.core import Molecule

        return Molecule(self["atom"].values, self.loc[:, ["x", "y", "z"]].values)

    @classmethod
    def from_pymatgen_molecule(cls, molecule):
        """Create an instance of the own class from a pymatgen molecule

        Args:
            molecule (:class:`pymatgen.core.structure.Molecule`):

        Returns:
            Cartesian:
        """
        return cls(
            atoms=[el.value for el in molecule.species], coords=molecule.cart_coords
        )

    def get_ase_atoms(self):
        """Create an Atoms instance of the ase library

        .. warning:: The `ase library <https://wiki.fysik.dtu.dk/ase/>`_
            is imported locally in this function and will raise
            an ``ImportError`` exception, if it is not installed.

        Args:
            None

        Returns:
            :class:`ase.atoms.Atoms`:
        """
        from ase import Atoms

        return Atoms("".join(self["atom"]), self.loc[:, ["x", "y", "z"]])

    @classmethod
    def from_ase_atoms(cls, atoms):
        """Create an instance of the own class from an ase molecule

        Args:
            molecule (:class:`ase.atoms.Atoms`):

        Returns:
            Cartesian:
        """
        return cls(atoms=atoms.get_chemical_symbols(), coords=atoms.positions)<|MERGE_RESOLUTION|>--- conflicted
+++ resolved
@@ -225,7 +225,6 @@
         Returns:
             Cartesian:
         """
-<<<<<<< HEAD
         frame = pd.read_csv(
             buf,
             skiprows=2,
@@ -233,22 +232,12 @@
             nrows=nrows,
             sep=r"\s+",
             names=["atom", "x", "y", "z"],
+            dtype = {'x': float, 'y': float, 'z': float},
             engine=engine,
         )
 
         remove_digits = partial(re.sub, r"[0-9]+", "")
         frame["atom"] = frame["atom"].apply(lambda x: remove_digits(x).capitalize())
-=======
-        frame = pd.read_csv(buf, skiprows=2, comment='#',
-                            nrows=nrows, sep=r'\s+',
-                            names=['atom', 'x', 'y', 'z'],
-                            dtype = {'x': float, 'y': float, 'z': float},
-                            engine=engine)
-
-        remove_digits = partial(re.sub, r'[0-9]+', '')
-        frame['atom'] = frame['atom'].apply(
-            lambda x: remove_digits(x).capitalize())
->>>>>>> f138eff0
 
         molecule = cls(frame)
         molecule.index = range(start_index, start_index + len(molecule))
