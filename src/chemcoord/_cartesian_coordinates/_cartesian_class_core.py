import copy
import itertools
from collections import Counter, defaultdict
from collections.abc import Callable, Iterable, Mapping, Sequence, Set
from itertools import product
from typing import Any, Literal, cast, overload

import numpy as np
import pandas as pd
from ordered_set import OrderedSet
from pandas.core.frame import DataFrame
from pandas.core.indexes.base import Index
from pandas.core.series import Series
from sortedcontainers import SortedSet
from typing_extensions import Self, assert_never

import chemcoord._cartesian_coordinates.xyz_functions as xyz_functions
import chemcoord.constants as constants
from chemcoord._cartesian_coordinates._cartesian_class_pandas_wrapper import (
    COORDS,
    PandasWrapper,
)
from chemcoord._cartesian_coordinates._indexers import QueryFunction
from chemcoord._generic_classes.generic_core import GenericCore
from chemcoord._utilities._decorators import njit
from chemcoord.configuration import settings
from chemcoord.constants import RestoreElementData, elements
from chemcoord.exceptions import PhysicalMeaning
from chemcoord.typing import (
    ArithmeticOther,
    AtomIdx,
    Axes,
    Integral,
    Matrix,
    Real,
    SequenceNotStr,
    T,
    Tensor3D,
    Vector,
)


class CartesianCore(PandasWrapper, GenericCore):  # noqa: PLW1641
    # Look into the numpy manual for description of __array_priority__:
    # https://docs.scipy.org/doc/numpy-1.12.0/reference/arrays.classes.html
    __array_priority__ = 15.0

    @classmethod
    def set_atom_coords(
        cls,
        atoms: Sequence[str],
        coords: Matrix,
        index: Axes | None = None,
    ) -> Self:
        dtypes = [("atom", str), ("x", float), ("y", float), ("z", float)]
        frame = DataFrame(np.empty(len(atoms), dtype=dtypes), index=index)
        frame["atom"] = atoms
        frame.loc[:, COORDS] = coords
        return cls(frame)

    def _return_appropiate_type(
        self, selected: Series | DataFrame
    ) -> Self | Series | DataFrame:
        if isinstance(selected, Series):
            frame = DataFrame(selected).T
            if self._required_cols <= set(frame.columns):
                selected = frame.apply(pd.to_numeric, errors="ignore")
            else:
                return selected

        if isinstance(selected, DataFrame) and self._required_cols <= set(
            selected.columns
        ):
            molecule = self.__class__(selected)
            molecule.metadata = self.metadata.copy()
            molecule._metadata = copy.deepcopy(self._metadata)
            return molecule
        else:
            return selected

    def _test_if_can_be_added(self, other: Self) -> None:
        if not (
            set(self.index) == set(other.index)
            and (self["atom"] == other.loc[self.index, "atom"]).all(axis=None)
        ):
            message = (
                "You can add only Cartesians which are indexed in the "
                "same way and use the same atoms."
            )
            raise PhysicalMeaning(message)

    def __add__(self, other: Self | ArithmeticOther) -> Self:
        new = self.copy()
        if isinstance(other, self.__class__):
            self._test_if_can_be_added(other)
            new.loc[:, COORDS] = self.loc[:, COORDS] + other.loc[:, COORDS]
        elif isinstance(other, DataFrame):
            new.loc[:, COORDS] = self.loc[:, COORDS] + other.loc[:, COORDS]
        else:
            try:
                other = np.array(other, dtype="f8")
            except TypeError:
                pass
            new.loc[:, COORDS] = self.loc[:, COORDS] + other
        return new

    def __radd__(self, other: Self | ArithmeticOther) -> Self:
        return self.__add__(other)

    def __sub__(self, other: Self | ArithmeticOther) -> Self:
        new = self.copy()
        if isinstance(other, self.__class__):
            self._test_if_can_be_added(other)
            new.loc[:, COORDS] = self.loc[:, COORDS] - other.loc[:, COORDS]
        elif isinstance(other, DataFrame):
            new.loc[:, COORDS] = self.loc[:, COORDS] - other.loc[:, COORDS]
        else:
            try:
                other = np.array(other, dtype="f8")
            except TypeError:
                pass
            new.loc[:, COORDS] = self.loc[:, COORDS] - other
        return new

    def __rsub__(self, other: Self | ArithmeticOther) -> Self:
        new = self.copy()
        if isinstance(other, self.__class__):
            self._test_if_can_be_added(other)
            new.loc[:, COORDS] = other.loc[:, COORDS] - self.loc[:, COORDS]
        elif isinstance(other, DataFrame):
            new.loc[:, COORDS] = other.loc[:, COORDS] - self.loc[:, COORDS]
        else:
            try:
                other = np.array(other, dtype="f8")
            except TypeError:
                pass
            new.loc[:, COORDS] = other - self.loc[:, COORDS]
        return new

    def __mul__(self, other: Self | ArithmeticOther) -> Self:
        new = self.copy()
        if isinstance(other, self.__class__):
            self._test_if_can_be_added(other)
            new.loc[:, COORDS] = self.loc[:, COORDS] * other.loc[:, COORDS]
        elif isinstance(other, DataFrame):
            new.loc[:, COORDS] = self.loc[:, COORDS] * other.loc[:, COORDS]
        else:
            try:
                other = np.array(other, dtype="f8")
            except TypeError:
                pass
            new.loc[:, COORDS] = self.loc[:, COORDS] * other
        return new

    def __rmul__(self, other: Self | ArithmeticOther) -> Self:
        return self.__mul__(other)

    def __truediv__(self, other: Self | ArithmeticOther) -> Self:
        new = self.copy()
        if isinstance(other, self.__class__):
            self._test_if_can_be_added(other)
            new.loc[:, COORDS] = (
                self.loc[:, COORDS].values / other.loc[:, COORDS].values
            )
        elif isinstance(other, DataFrame):
            new.loc[:, COORDS] = self.loc[:, COORDS] / other.loc[:, COORDS]
        else:
            try:
                other = np.array(other, dtype="f8")
            except TypeError:
                pass
            new.loc[:, COORDS] = self.loc[:, COORDS].values / other
        return new

    def __rtruediv__(self, other: Self | ArithmeticOther) -> Self:
        new = self.copy()
        if isinstance(other, self.__class__):
            self._test_if_can_be_added(other)
            new.loc[:, COORDS] = (
                other.loc[:, COORDS].values / self.loc[:, COORDS].values
            )
        elif isinstance(other, DataFrame):
            new.loc[:, COORDS] = other.loc[:, COORDS] / self.loc[:, COORDS]
        else:
            try:
                other = np.array(other, dtype="f8")
            except TypeError:
                pass
            new.loc[:, COORDS] = other / self.loc[:, COORDS].values
        return new

    def __pow__(self, other: Self | ArithmeticOther) -> Self:
        new = self.copy()
        new.loc[:, COORDS] = self.loc[:, COORDS] ** other
        return new

    def __pos__(self) -> Self:
        return self.copy()

    def __neg__(self) -> Self:
        return -1 * self.copy()

    def __abs__(self) -> Self:
        new = self.copy()
        new.loc[:, COORDS] = abs(new.loc[:, COORDS])
        return new

    def __matmul__(self, other: Matrix) -> Self:
        return NotImplemented

    # Here we get a type error, which is fine and expected. Ignore it.
    #   Signatures of "__rmatmul__" of "CartesianCore" and "__matmul__" of
    #   "ndarray[tuple[int, ...], dtype[Any]]" are unsafely overlapping
    def __rmatmul__(self, other: Matrix) -> Self:  # type: ignore[misc]
        new = self.copy()
        new.loc[:, COORDS] = (np.dot(other, new.loc[:, COORDS].values.T)).T
        return new

    # Somehow the base class `object` expects the return type to be `bool``
    #  but the correct type hint is DataFrame.
    # Ignore this override error.
    def __eq__(self, other: Self) -> DataFrame:  # type: ignore[override]
        return self._frame == other._frame

    def __ne__(self, other: Self) -> DataFrame:  # type: ignore[override]
        return self._frame != other._frame

    def copy(self) -> Self:
        molecule = self.__class__(self._frame)
        molecule.metadata = self.metadata.copy()
        molecule._metadata = copy.deepcopy(self._metadata)
        return molecule

    def subs(self, *args: Any) -> Self:
        """Substitute a symbolic expression in ``['x', 'y', 'z']``

        This is a wrapper around the substitution mechanism of
        `sympy <http://docs.sympy.org/latest/tutorial/basic_operations.html>`_.
        Any symbolic expression in the columns
        ``['x', 'y', 'z']`` of ``self`` will be substituted
        with value.

        Args:
            symb_expr (sympy expression):
            value :
            perform_checks (bool): If ``perform_checks is True``,
                it is asserted, that the resulting Zmatrix can be converted
                to cartesian coordinates.
                Dummy atoms will be inserted automatically if necessary.

        Returns:
            Cartesian: Cartesian with substituted symbolic expressions.
            If all resulting sympy expressions in a column are numbers,
            the column is recasted to 64bit float.
        """
        out = self.copy()

        def get_subs_f(*args: Any) -> Callable[[T], T | float]:
            def subs_function(x: T) -> T | float:
                if hasattr(x, "subs"):
                    x = x.subs(*args)
                    try:
                        # We try to convert the expression to a float and return it,
                        # when failing. Hence, we can ignore the following type error.
                        return float(x)  # type: ignore[arg-type]
                    except TypeError:
                        pass
                return x

            return subs_function

        for col in COORDS:
            if out.loc[:, col].dtype is np.dtype("O"):
                out.loc[:, col] = out.loc[:, col].map(get_subs_f(*args))
                try:
                    out._frame = out._frame.astype({col: "f8"})
                except (SystemError, TypeError):
                    pass
        return out

    def assign(
        self,
        idx: Integral
        | Index
        | Set[Integral]
        | Vector
        | SequenceNotStr[Integral]
        | slice
        | Series
        | QueryFunction,
        col: Literal["x", "y", "z"],
        val: Real,
    ) -> Self:
        """Return a copy where the value is assigned.

        Args:
            idx :
            col :
            val :
        """
        new = self.copy()
        new.loc[idx, col] = val
        return new

    @staticmethod
    @njit
    def _jit_give_bond_array(
        pos: Matrix[np.floating],
        bond_radii: Vector[np.floating],
        self_bonding_allowed: bool = False,
    ) -> Matrix[np.bool_]:
        """Calculate a boolean array where ``A[i,j] is True`` indicates a
        bond between the i-th and j-th atom.
        """
        n = pos.shape[0]
        bond_array = np.empty((n, n), dtype=np.bool_)

        for i in range(n):
            for j in range(i, n):
                D = 0
                for h in range(3):
                    D += (pos[i, h] - pos[j, h]) ** 2
                B = (bond_radii[i] + bond_radii[j]) ** 2
                bond_array[i, j] = (B - D) >= 0
                bond_array[j, i] = bond_array[i, j]
        if not self_bonding_allowed:
            for i in range(n):
                bond_array[i, i] = False
        return bond_array

    def _update_bond_dict(
        self,
        fragment_indices: Sequence[AtomIdx],
        positions: Matrix[np.floating],
        bond_radii: Vector[np.floating],
        bond_dict: defaultdict[AtomIdx, set[AtomIdx]],
        self_bonding_allowed: bool = False,
        convert_index: Mapping[AtomIdx, AtomIdx] | None = None,
    ) -> None:
        """This function has side effects and bond_dict has to be a defaultdict(set)"""
        assert isinstance(bond_dict, defaultdict) or bond_dict is None
        fragment_indices = list(fragment_indices)
        if convert_index is None:
            convert_index = dict(
                cast(Iterable[tuple[AtomIdx, AtomIdx]], enumerate(fragment_indices))
            )

        frag_pos = positions[fragment_indices, :]
        frag_bond_radii = bond_radii[fragment_indices]

        bond_array = self._jit_give_bond_array(
            frag_pos, frag_bond_radii, self_bonding_allowed=self_bonding_allowed
        )
        a, b = ([convert_index[i] for i in a] for a in bond_array.nonzero())
        for row, index in enumerate(a):
            bond_dict[index].add(b[row])

    def _divide_et_impera(
        self, n_atoms_per_set: int = 500, offset: float = 3.0
    ) -> Tensor3D[set[AtomIdx]]:  # type: ignore[type-var]
        sorted_series = dict(zip(COORDS, [self[axis].sort_values() for axis in COORDS]))

        def ceil(x: Real) -> int:
            return int(np.ceil(x))

        n_sets = len(self) / n_atoms_per_set
        n_sets_along_axis = ceil(n_sets ** (1 / 3))
        n_atoms_per_set_along_axis = ceil(len(self) / n_sets_along_axis)

        def give_index(
            series: pd.Series,
            i: int,
            n_atoms_per_set_along_axis: int,
            offset: float = offset,
        ) -> set[AtomIdx]:
            N = n_atoms_per_set_along_axis
            try:
                min_value, max_value = series.iloc[[i * N, (i + 1) * N]]  # type: ignore[call-overload]
            except IndexError:
                min_value, max_value = series.iloc[[i * N, -1]]  # type: ignore[call-overload]
            selection = series.between(min_value - offset, max_value + offset)
            return set(series[selection].index)

        indices_at_axis = {
            axis: {
                i: give_index(sorted_series[axis], i, n_atoms_per_set_along_axis)
                for i in range(n_sets_along_axis)
            }
            for axis in COORDS
        }

        array_of_fragments = np.full([n_sets_along_axis] * 3, None, dtype="O")
        for i, j, k in product(*[range(x) for x in array_of_fragments.shape]):
            selection = (
                indices_at_axis["x"][i]
                & indices_at_axis["y"][j]
                & indices_at_axis["z"][k]
            )
            array_of_fragments[i, j, k] = selection
        return array_of_fragments

    def _get_atom_radii(
        self,
        modify_element_data: Real
        | Callable[[Real], Real]
        | Mapping[str, Real]
        | None = None,
        modify_atom_data: Mapping[int, Real] | None = None,
        data_col: str | None = None,
    ) -> Vector[np.float64]:
        if data_col is None:
            data_col = settings["defaults"]["atomic_radius_data"]

        with RestoreElementData():
            used_vdW_r = elements.loc[:, data_col]
            if isinstance(modify_element_data, Real):
                elements.loc[:, data_col] = used_vdW_r.map(
                    lambda _: float(modify_element_data)
                )
            elif callable(modify_element_data):
                elements.loc[:, data_col] = used_vdW_r.map(modify_element_data)  # type: ignore[arg-type]
            elif isinstance(modify_element_data, Mapping):
                elements.loc[:, data_col].update(modify_element_data)  # type: ignore[arg-type]
                # assert False, elements.loc["C", atomic_radius_data]
            elif modify_element_data is None:
                pass
            else:
                assert_never(modify_element_data)

            atom_radii = self.add_data(data_col)[data_col]
            if isinstance(modify_atom_data, Mapping):
                atom_radii.update(modify_atom_data)
            elif modify_atom_data is None:
                pass
            else:
                assert_never(modify_atom_data)

        return atom_radii.values

    def get_bonds(
        self,
        *,
        self_bonding_allowed: bool = False,
        offset: float | None = None,
        modify_atom_data: Mapping[int, float] | None = None,
        modify_element_data: Real
        | Callable[[Real], Real]
        | Mapping[str, Real]
        | None = None,
        use_lookup: bool = False,
        set_lookup: bool = True,
        atomic_radius_data_col: str | None = None,
    ) -> dict[AtomIdx, set[AtomIdx]]:
        """Return a dictionary representing the bonds.

        .. warning:: This function is **not sideeffect free**, since it
            assigns the output to a variable ``self._metadata['bond_dict']`` if
            ``set_lookup`` is ``True`` (which is the default). This is
            necessary for performance reasons.

        ``.get_bonds()`` will use or not use a lookup
        depending on ``use_lookup``. Greatly increases performance if
        True, but could introduce bugs in certain situations.

        Just imagine a situation where the :class:`~Cartesian` is
        changed manually. If you apply lateron a method e.g.
        :meth:`~get_zmat()` that makes use of :meth:`~get_bonds()`
        the dictionary of the bonds
        may not represent the actual situation anymore.

        You have two possibilities to cope with this problem.
        Either you just re-execute ``get_bonds`` on your specific instance,
        or you change the ``internally_use_lookup`` option in the settings.
        Please note that the internal use of the lookup variable
        greatly improves performance.

        Args:
            modify_atom_data : If you want to change the van der
                Vaals radius of one or more specific atoms, pass a
                dictionary that looks like
                :python:`modified_properties = {index1: 1.5}`.
                For global changes use the constants module.
            modify_element_data : If you want to temporarily change the global
                tabulated data of the van der Waals radii.
                It is possible to pass:

                * a single number which is used as radius for all atoms,
                * a callable which is applied to all radii and
                  can be used to e.g. scale via :python:`lambda r: r * 1.1`,
                * a dictionary which maps the element symbol to the van der Waals
                  radius, to change the radius of individual elements,
                  e.g. :python:`{"C": 1.5}`.
            offset :
                The offset used to determine the overlap between bins in the
                divide et impera function that is used to avoid the quadratic scaling
                when calculating pair-wise distances.
                If :python:`None`, it will be chosen slightly larger than twice
                the maximum atom radius, which guarantees that no bond is missed because
                of binning.
            use_lookup (bool):
            set_lookup (bool):
            self_bonding_allowed (bool):
            atomic_radius_data (str): Defines which column of
                :attr:`constants.elements` is used. The default is
                ``atomic_radius_cc`` and can be changed with
                :attr:`settings.defaults.atomic_radius_data`.
                Compare with :func:`add_data`.

        Returns:
            dict: Dictionary mapping from an atom index to the set of
            indices of atoms bonded to.
        """
<<<<<<< HEAD
        if atomic_radius_data is None:
            atomic_radius_data = settings.defaults.atomic_radius_data
=======
>>>>>>> ce4cc77f

        def complete_calculation() -> dict[AtomIdx, set[AtomIdx]]:
            old_index = self.index
            atom_radii = self._get_atom_radii(
                modify_element_data, modify_atom_data, atomic_radius_data_col
            )
            # From now on, we assume a 0,...,n indexed molecule
            # and can use plain numpy integer arrays
            self.index = range(len(self))  # type: ignore[assignment]
            # Choose the offset such that even with maximum van der Waals radius r
            # both atoms (denoted as stars) end up in one bin
            #    *_________|_________*
            #         r         r
            #     ____________________|   left bin
            #   |____________________     right bin
            fragments = self._divide_et_impera(
                offset=2.1 * atom_radii.max() if offset is None else offset
            )
            positions = np.array(self.loc[:, COORDS], order="F")
            bond_dict: defaultdict[AtomIdx, set[AtomIdx]] = defaultdict(set)
            for i, j, k in product(*[range(x) for x in fragments.shape]):
                # The following call is not side effect free and changes
                # bond_dict
                self._update_bond_dict(
                    fragments[i, j, k],
                    positions,
                    atom_radii,
                    bond_dict=bond_dict,
                    self_bonding_allowed=self_bonding_allowed,
                )

            for i in set(self.index) - set(bond_dict.keys()):
                bond_dict[AtomIdx(i)] = set()

            self.index = old_index
            rename = self.index
            return {
                AtomIdx(int(rename[key])): {
                    AtomIdx(int(rename[i])) for i in bond_dict[key]
                }
                for key in bond_dict
            }

        if use_lookup:
            bond_dict = self._metadata.get("bond_dict", complete_calculation())
        else:
            bond_dict = complete_calculation()

        if set_lookup:
            self._metadata["bond_dict"] = bond_dict
        return bond_dict

    def _give_val_sorted_bond_dict(self, use_lookup: bool) -> dict[AtomIdx, SortedSet]:
        def complete_calculation() -> dict[AtomIdx, SortedSet]:
            bond_dict = self.get_bonds(use_lookup=use_lookup)
            valency = dict(zip(self.index, self.add_data("valency")["valency"]))
            val_bond_dict = {
                key: SortedSet([i for i in bond_dict[key]], key=lambda x: -valency[x])
                for key in bond_dict
            }
            return val_bond_dict

        if use_lookup:
            try:
                val_bond_dict = self._metadata["val_bond_dict"]
            except KeyError:
                val_bond_dict = complete_calculation()
        else:
            val_bond_dict = complete_calculation()
        self._metadata["val_bond_dict"] = val_bond_dict
        return val_bond_dict

    @overload
    def get_coordination_sphere(
        self,
        index_of_atom: AtomIdx,
        *,
        n_sphere: float = ...,
        give_only_index: Literal[False] = False,
        only_surface: bool = ...,
        exclude: set[AtomIdx] | None = ...,
        use_lookup: bool | None = ...,
    ) -> Self: ...

    @overload
    def get_coordination_sphere(
        self,
        index_of_atom: AtomIdx,
        *,
        n_sphere: float = ...,
        give_only_index: Literal[True],
        only_surface: bool = ...,
        exclude: set[AtomIdx] | None = ...,
        use_lookup: bool | None = ...,
    ) -> set[AtomIdx]: ...

    def get_coordination_sphere(
        self,
        index_of_atom: AtomIdx,
        *,
        n_sphere: float = 1,
        give_only_index: bool = False,
        only_surface: bool = True,
        exclude: set[AtomIdx] | None = None,
        use_lookup: bool | None = None,
    ) -> Self | set[AtomIdx]:
        """Return a Cartesian of atoms in the n-th coordination sphere.

        Connected means that a path along covalent bonds exists.

        Args:
            index_of_atom (int):
            n_sphere (float): Determines the number of the coordination sphere.
                Is just a float to allow infinity as input;
                in this case it returns all connected atoms.
            give_only_index (bool): If ``True`` a set of indices is
                returned. Otherwise a new Cartesian instance.
            only_surface (bool): Return only the surface of the coordination
                sphere.
            exclude (set): A set of indices that should be ignored
                for the path finding.
            use_lookup (bool): Use a lookup variable for
                :meth:`~chemcoord.Cartesian.get_bonds`. The default is
                specified in ``settings.defaults.use_lookup``

        Returns:
            A set of indices or a new Cartesian instance.
        """
        if use_lookup is None:
            use_lookup = settings.defaults.use_lookup
        exclude = set() if exclude is None else exclude
        bond_dict = self.get_bonds(use_lookup=use_lookup)
        i = index_of_atom
        if (n_sphere < 0) or (n_sphere < float("inf") and n_sphere != int(n_sphere)):
            raise ValueError(
                "n_sphere must be a non-negative integer or infinity, but is "
                f"{n_sphere}."
            )
        if n_sphere > 0:
            visited = {i} | exclude
            try:
                tmp_bond_dict = {j: (bond_dict[j] - visited) for j in bond_dict[i]}
            except KeyError:
                tmp_bond_dict = {}
            n = 0
            while tmp_bond_dict and (n + 1) < n_sphere:
                new_tmp_bond_dict = {}
                for i in tmp_bond_dict:
                    if i in visited:
                        continue
                    visited.add(i)
                    for j in tmp_bond_dict[i]:
                        new_tmp_bond_dict[j] = bond_dict[j] - visited
                tmp_bond_dict = new_tmp_bond_dict
                n += 1
            if only_surface:
                index_out = set(tmp_bond_dict.keys())
            else:
                index_out = visited | set(tmp_bond_dict.keys())
        else:
            index_out = {i}

        if give_only_index:
            return index_out - exclude
        else:
            return self.loc[index_out - exclude]

    def _preserve_bonds(
        self, sliced_cartesian: Self, use_lookup: bool | None = None
    ) -> Self:
        """Is called after cutting geometric shapes.

        If you want to change the rules how bonds are preserved, when
            applying e.g. :meth:`Cartesian.cut_sphere` this is the
            function you have to modify.
        It is recommended to inherit from the Cartesian class to
            tailor it for your project, instead of modifying the
            source code of ChemCoord.

        Args:
            sliced_frame (Cartesian):
            use_lookup (bool): Use a lookup variable for
                :meth:`~chemcoord.Cartesian.get_bonds`. The default is
                specified in ``settings.defaults.use_lookup``

        Returns:
            Cartesian:
        """
        if use_lookup is None:
            use_lookup = settings.defaults.use_lookup

        included_atoms_set = set(sliced_cartesian.index)
        assert included_atoms_set.issubset(set(self.index)), (
            "The sliced Cartesian has to be a subset of the bigger frame"
        )
        bond_dic = self.get_bonds(use_lookup=use_lookup)
        new_atoms: set[AtomIdx] = set()
        for atom in included_atoms_set:
            new_atoms = new_atoms | bond_dic[atom]
        new_atoms = new_atoms - included_atoms_set
        while not new_atoms == set():
            index_of_interest = new_atoms.pop()
            included_atoms_set = included_atoms_set | self.get_coordination_sphere(
                index_of_interest,
                n_sphere=float("inf"),
                only_surface=False,
                exclude=included_atoms_set,
                give_only_index=True,
                use_lookup=use_lookup,
            )
            new_atoms = new_atoms - included_atoms_set
        molecule = self.loc[included_atoms_set, :]
        return molecule

    def _get_origin(
        self, origin: Vector[np.floating] | Series | int | Sequence[Real] | None
    ) -> Vector[np.float64]:
        if origin is None:
            return np.zeros(3)
        elif isinstance(origin, (int, np.integer)):
            return cast(Vector[np.float64], self.loc[origin, COORDS].values)
        else:
            return np.asarray(origin, dtype="f8")

    def cut_sphere(
        self,
        radius: Real = 15.0,
        origin: Vector[np.floating] | AtomIdx | Sequence[Real] | None = None,
        outside_sliced: bool = True,
        preserve_bonds: bool = False,
    ) -> Self:
        """Cut a sphere specified by origin and radius.

        Args:
            radius (float):
            origin (list): By default it is :python:`[0.0, 0.0, 0.0]`,
                you can pass an alternative position or a single atom index.
            outside_sliced (bool): Atoms outside/inside the sphere
                are cut out.
            preserve_bonds (bool): Do not cut covalent bonds.

        Returns:
            Cartesian:
        """
        origin = self._get_origin(origin)

        molecule = self.get_distance_to(origin)
        if outside_sliced:
            molecule = molecule[molecule["distance"] < radius]
        else:
            molecule = molecule[molecule["distance"] > radius]

        if preserve_bonds:
            molecule = self._preserve_bonds(molecule)

        return molecule

    def cut_cuboid(
        self,
        a: float = 20.0,
        b: float | None = None,
        c: float | None = None,
        origin: AtomIdx | Vector[np.floating] | Sequence[Real] | None = None,
        outside_sliced: bool = True,
        preserve_bonds: bool = False,
    ) -> Self:
        """Cut a cuboid specified by edge and radius.

        Args:
            a (float): Value of the a edge.
            b (float): Value of the b edge. Takes value of a if None.
            c (float): Value of the c edge. Takes value of a if None.
            origin (list): Please note that you can also pass an
                integer. In this case it is interpreted as the index
                of the atom which is taken as origin.
            outside_sliced (bool): Atoms outside/inside the sphere are
                cut away.
            preserve_bonds (bool): Do not cut covalent bonds.

        Returns:
            Cartesian:
        """
        origin = self._get_origin(origin)
        b = a if b is None else b
        c = a if c is None else c

        sides = np.array([a, b, c])
        pos = self.loc[:, COORDS].values
        if outside_sliced:
            molecule = self[((pos - origin) / (sides / 2)).max(axis=1) < 1.0]
        else:
            molecule = self[((pos - origin) / (sides / 2)).max(axis=1) > 1.0]

        if preserve_bonds:
            molecule = self._preserve_bonds(molecule)
        return molecule

    def get_centroid(self) -> Vector[np.float64]:
        """Return the average location.

        Args:
            None

        Returns:
            :class:`numpy.ndarray`:
        """
        return np.mean(self.loc[:, COORDS].values, axis=0)

    def get_barycenter(self) -> Vector[np.float64]:
        """Return the mass weighted average location.

        Args:
            None

        Returns:
            :class:`numpy.ndarray`:
        """
        try:
            mass = self["mass"].values
        except KeyError:
            mass = self.add_data("mass")["mass"].values
        pos = self.loc[:, COORDS].values
        return (pos * mass[:, None]).sum(axis=0) / self.get_total_mass()

    def get_bond_lengths(
        self,
        indices: (
            Matrix
            | Sequence[tuple[Integral, Integral] | Sequence[Integral]]
            | DataFrame
        ),
    ) -> Vector[np.float64]:
        """Return the distances between given atoms.

        Calculates the distance between the atoms with
        indices ``i`` and ``b``.
        The indices can be given in two ways:

        * As list of lists: ``[[i1, b1], [i2, b2]...]``
        * As :class:`pd.DataFrame` where ``i`` is taken from the index and
          ``b`` from the respective column ``'b'``.

        Args:
            indices :

        Returns:
            :class:`numpy.ndarray`: Vector of angles in degrees.
        """
        if isinstance(indices, DataFrame):
            i_pos = self.loc[indices.index, COORDS].values
            b_pos = self.loc[indices.loc[:, "b"], COORDS].values
        else:
            indices = np.array(indices)
            if len(indices.shape) == 1:
                indices = indices[None, :]
            i_pos = self.loc[indices[:, 0], COORDS].values
            b_pos = self.loc[indices[:, 1], COORDS].values
        return np.linalg.norm(i_pos - b_pos, axis=1)

    def get_angle_degrees(
        self,
        indices: (
            Matrix
            | Sequence[tuple[Integral, Integral, Integral] | Sequence[Integral]]
            | DataFrame
        ),
    ) -> Vector[np.float64]:
        """Return the angles between given atoms.

        Calculates the angle in degrees between the atoms with
        indices ``i, b, a``.
        The indices can be given in two ways:

        * As list of lists: ``[[i1, b1, a1], [i2, b2, a2]...]``
        * As :class:`pd.DataFrame` where ``i`` is taken from the index and
          ``b`` and ``a`` from the respective columns ``'b'`` and ``'a'``.

        Args:
            indices (list):

        Returns:
            :class:`numpy.ndarray`: Vector of angles in degrees.
        """
        if isinstance(indices, DataFrame):
            i_pos = self.loc[indices.index, COORDS].values
            b_pos = self.loc[indices.loc[:, "b"], COORDS].values
            a_pos = self.loc[indices.loc[:, "a"], COORDS].values
        else:
            indices = np.array(indices)
            if len(indices.shape) == 1:
                indices = indices[None, :]
            i_pos = self.loc[indices[:, 0], COORDS].values
            b_pos = self.loc[indices[:, 1], COORDS].values
            a_pos = self.loc[indices[:, 2], COORDS].values

        BI, BA = i_pos - b_pos, a_pos - b_pos
        bi, ba = (v / np.linalg.norm(v, axis=1)[:, None] for v in (BI, BA))
        dot_product = np.sum(bi * ba, axis=1)
        dot_product[dot_product > 1] = 1
        dot_product[dot_product < -1] = -1
        return np.degrees(np.arccos(dot_product))

    def get_dihedral_degrees(
        self,
        indices: (
            Matrix[np.integer]
            | Sequence[tuple[AtomIdx, AtomIdx, AtomIdx, AtomIdx] | Sequence[AtomIdx]]
            | DataFrame
        ),
        start_row: int = 0,
    ) -> Vector[np.float64]:
        """Return the dihedrals between given atoms.

        Calculates the dihedral angle in degrees between the atoms with
        indices ``i, b, a, d``.
        The indices can be given in two ways:

        * As list of lists: ``[[i1, b1, a1, d1], [i2, b2, a2, d2]...]``
        * As :class:`pandas.DataFrame` where ``i`` is taken from the index and
          ``b``, ``a`` and ``d``from the respective columns
          ``'b'``, ``'a'`` and ``'d'``.

        Args:
            indices (list):

        Returns:
            :class:`numpy.ndarray`: Vector of angles in degrees.
        """
        if isinstance(indices, DataFrame):
            i_pos = self.loc[indices.index, COORDS].values
            b_pos = self.loc[indices.loc[:, "b"], COORDS].values
            a_pos = self.loc[indices.loc[:, "a"], COORDS].values
            d_pos = self.loc[indices.loc[:, "d"], COORDS].values
        else:
            indices = np.array(indices)
            if len(indices.shape) == 1:
                indices = indices[None, :]
            i_pos = self.loc[indices[:, 0], COORDS].values
            b_pos = self.loc[indices[:, 1], COORDS].values
            a_pos = self.loc[indices[:, 2], COORDS].values
            d_pos = self.loc[indices[:, 3], COORDS].values

        IB = b_pos - i_pos
        BA = a_pos - b_pos
        AD = d_pos - a_pos

        N1 = np.cross(IB, BA, axis=1)
        N2 = np.cross(BA, AD, axis=1)
        n1, n2 = (v / np.linalg.norm(v, axis=1)[:, None] for v in (N1, N2))

        dot_product = np.sum(n1 * n2, axis=1)
        dot_product[dot_product > 1] = 1
        dot_product[dot_product < -1] = -1
        dihedrals = np.degrees(np.arccos(dot_product))

        # the next lines are to test the direction of rotation.
        # is a dihedral really 90 or 270 degrees?
        # Equivalent to direction of rotation of dihedral
        where_to_modify = np.sum(BA * np.cross(n1, n2, axis=1), axis=1) > 0
        where_to_modify = np.nonzero(where_to_modify)[0]

        length = indices.shape[0] - start_row
        sign = np.full(length, 1, dtype="float64")
        to_add = np.full(length, 0, dtype="float64")
        sign[where_to_modify] = -1
        to_add[where_to_modify] = 360
        return to_add + sign * dihedrals

    @overload
    def fragmentate(
        self,
        give_only_index: Literal[False] = False,
        use_lookup: bool | None = ...,
    ) -> list[Self]: ...

    @overload
    def fragmentate(
        self, give_only_index: Literal[True], use_lookup: bool | None = ...
    ) -> list[set[AtomIdx]]: ...

    def fragmentate(
        self, give_only_index: bool = False, use_lookup: bool | None = None
    ) -> list[Self] | list[set[AtomIdx]]:
        """Get the indices of non bonded parts in the molecule.

        Args:
            give_only_index (bool): If ``True`` a set of indices is returned.
                Otherwise a new Cartesian instance.
            use_lookup (bool): Use a lookup variable for
                :meth:`~chemcoord.Cartesian.get_bonds`.
            use_lookup (bool): Use a lookup variable for
                :meth:`~chemcoord.Cartesian.get_bonds`. The default is
                specified in ``settings.defaults.use_lookup``

        Returns:
            list: A list of sets of indices or new Cartesian instances.
        """
        if use_lookup is None:
            use_lookup = settings.defaults.use_lookup

        fragments: list[set[AtomIdx]] | list[Self] = []
        pending = set(self.index)
        self.get_bonds(use_lookup=use_lookup)

        while pending:
            index = self.get_coordination_sphere(
                pending.pop(),
                use_lookup=True,
                n_sphere=float("inf"),
                only_surface=False,
                give_only_index=True,
            )
            pending = pending - index
            if give_only_index:
                fragments.append(index)  # type: ignore[arg-type]
            else:
                fragment = self.loc[index]
                fragment._metadata["bond_dict"] = fragment.restrict_bond_dict(
                    self._metadata["bond_dict"]
                )
                try:
                    fragment._metadata["val_bond_dict"] = fragment.restrict_bond_dict(
                        self._metadata["val_bond_dict"]
                    )
                except KeyError:
                    pass
                fragments.append(fragment)  # type: ignore[arg-type]
        return fragments

    def restrict_bond_dict(
        self, bond_dict: Mapping[AtomIdx, set[AtomIdx]]
    ) -> dict[AtomIdx, set[AtomIdx]]:
        """Restrict a bond dictionary to self.

        Args:
            bond_dict (dict): Look into :meth:`~chemcoord.Cartesian.get_bonds`,
                to see examples for a bond_dict.

        Returns:
            bond dictionary
        """
        return {j: bond_dict[j] & set(self.index) for j in self.index}

    @overload
    def get_fragment(
        self,
        list_of_indextuples: Sequence[tuple[AtomIdx, AtomIdx]],
        give_only_index: Literal[False] = False,
        use_lookup: bool | None = None,
    ) -> Self: ...

    @overload
    def get_fragment(
        self,
        list_of_indextuples: Sequence[tuple[AtomIdx, AtomIdx]],
        give_only_index: Literal[True],
        use_lookup: bool | None = None,
    ) -> set[AtomIdx]: ...

    def get_fragment(
        self,
        list_of_indextuples: Sequence[tuple[AtomIdx, AtomIdx]],
        give_only_index: bool = False,
        use_lookup: bool | None = None,
    ) -> Self | set[AtomIdx]:
        """Get the indices of the atoms in a fragment.

        The list_of_indextuples contains all bondings from the
        molecule to the fragment. ``[(1,3), (2,4)]`` means for example that the
        fragment is connected over two bonds. The first bond is from atom 1 in
        the molecule to atom 3 in the fragment. The second bond is from atom
        2 in the molecule to atom 4 in the fragment.

        Args:
            list_of_indextuples (list):
            give_only_index (bool): If ``True`` a set of indices
                is returned. Otherwise a new Cartesian instance.
            use_lookup (bool): Use a lookup variable for
                :meth:`~chemcoord.Cartesian.get_bonds`. The default is
                specified in ``settings.defaults.use_lookup``

        Returns:
            A set of indices or a new Cartesian instance.
        """
        if use_lookup is None:
            use_lookup = settings.defaults.use_lookup

        exclude = [tuple[0] for tuple in list_of_indextuples]

        # we just need one index that is definitely in the fragment
        #  and then find all connected atoms (minus the excluded ones)
        index_of_atom = list_of_indextuples[0][1]
        fragment_index = self.get_coordination_sphere(
            index_of_atom,
            exclude=set(exclude),
            n_sphere=float("inf"),
            only_surface=False,
            give_only_index=True,
            use_lookup=use_lookup,
        )
        if give_only_index:
            return fragment_index
        else:
            return self.loc[fragment_index, :]

    def get_without(
        self,
        fragments: Self | Sequence[Self],
        use_lookup: bool | None = None,
    ) -> list[Self]:
        """Return self without the specified fragments.

        Args:
            fragments: Either a list of :class:`~chemcoord.Cartesian` or a
                :class:`~chemcoord.Cartesian`.
            use_lookup (bool): Use a lookup variable for
                :meth:`~chemcoord.Cartesian.get_bonds`. The default is
                specified in ``settings.defaults.use_lookup``

        Returns:
            list: List containing :class:`~chemcoord.Cartesian`.
        """
        if use_lookup is None:
            use_lookup = settings.defaults.use_lookup

        if isinstance(fragments, Sequence):
            index_of_all_fragments = OrderedSet(fragments[0].index)
            for fragment in fragments[1:]:
                index_of_all_fragments |= OrderedSet(fragment.index)
        else:
            index_of_all_fragments = fragments.index  # type: ignore[assignment]
        missing_part = self.loc[OrderedSet(self.index) - index_of_all_fragments]
        return sorted(
            missing_part.fragmentate(use_lookup=use_lookup), key=len, reverse=True
        )

    @staticmethod
    @njit
    def _jit_pairwise_distances(
        pos1: Matrix[np.floating], pos2: Matrix[np.floating]
    ) -> Matrix[np.float64]:
        """Optimized function for calculating the distance between each pair
        of points in positions1 and positions2.

        Does use python mode as fallback, if a scalar and not an array is
        given.
        """
        n1 = pos1.shape[0]
        n2 = pos2.shape[0]
        D = np.empty((n1, n2))

        for i in range(n1):
            for j in range(n2):
                D[i, j] = np.sqrt(((pos1[i] - pos2[j]) ** 2).sum())
        return D

    def get_shortest_distance(self, other: Self) -> tuple[AtomIdx, AtomIdx, float]:
        """Calculate the shortest distance between self and other

        Args:
            Cartesian: other

        Returns:
            tuple: Returns a tuple ``i, j, d`` with the following meaning:

            ``i``:
            The index on self that minimises the pairwise distance.

            ``j``:
            The index on other that minimises the pairwise distance.

            ``d``:
            The distance between self and other. (float)
        """
        pos1 = self.loc[:, COORDS].values
        pos2 = other.loc[:, COORDS].values
        D = self._jit_pairwise_distances(pos1, pos2)
        i, j = np.unravel_index(D.argmin(), D.shape)
        return AtomIdx(self.index[i]), AtomIdx(other.index[j]), float(D[i, j])  # type: ignore[call-overload]

    def get_inertia(self) -> dict[str, Any]:
        """Calculate the inertia tensor and transforms along
        rotation axes.

        This function calculates the inertia tensor and returns
        a 4-tuple.

        The unit is ``amu * length-unit-of-xyz-file**2``

        Args:
            None

        Returns:
            dict: The returned dictionary has four possible keys:

            ``transformed_Cartesian``:
            A :class:`~chemcoord.Cartesian`
            that is transformed to the basis spanned by
            the eigenvectors of the inertia tensor. The x-axis
            is the axis with the lowest inertia moment, the
            z-axis the one with the highest. Contains also a
            column for the mass

            ``diag_inertia_tensor``:
            A vector containing the ascendingly sorted inertia moments after
            diagonalization.

            ``inertia_tensor``:
            The inertia tensor in the old basis.

            ``eigenvectors``:
            The eigenvectors of the inertia tensor in the old basis.
            Since the inertia_tensor is hermitian, they are orthogonal and
            are returned as an orthonormal righthanded basis.
            The i-th eigenvector corresponds to the i-th eigenvalue in
            ``diag_inertia_tensor``.
        """

        def calculate_inertia_tensor(molecule: Self) -> tuple[Matrix, Matrix, Matrix]:
            masses = molecule.loc[:, "mass"].values
            pos = molecule.loc[:, COORDS].values
            inertia = np.sum(
                masses[:, None, None]
                * (
                    (pos**2).sum(axis=1)[:, None, None] * np.identity(3)[None, :, :]
                    - pos[:, :, None] * pos[:, None, :]
                ),
                axis=0,
            )
            diag_inertia, eig_v = np.linalg.eig(inertia)
            sorted_index = np.argsort(diag_inertia)
            diag_inertia = diag_inertia[sorted_index]
            eig_v = eig_v[:, sorted_index]
            return inertia, eig_v, diag_inertia

        molecule = self.add_data("mass")
        molecule = molecule - molecule.get_barycenter()
        inertia, eig_v, diag_inertia = calculate_inertia_tensor(molecule)
        eig_v = xyz_functions.orthonormalize_righthanded(eig_v)
        molecule = molecule.basistransform(eig_v)
        return {
            "transformed_Cartesian": molecule,
            "eigenvectors": eig_v,
            "diag_inertia_tensor": diag_inertia,
            "inertia_tensor": inertia,
        }

    def basistransform(
        self,
        new_basis: Matrix,
        old_basis: Matrix | None = None,
        orthonormalize: bool = True,
    ) -> Self:
        """Transform the frame to a new basis.

        This function transforms the cartesian coordinates from an
        old basis to a new one. Please note that old_basis and
        new_basis are supposed to have full Rank and consist of
        three linear independent vectors. If rotate_only is True,
        it is asserted, that both bases are orthonormal and right
        handed. Besides all involved matrices are transposed
        instead of inverted.
        In some applications this may require the function
        :func:`xyz_functions.orthonormalize` as a previous step.

        Args:
            old_basis :
            new_basis :
            orthonormalize :

        Returns:
            Cartesian: The transformed molecule.
        """
        if old_basis is None:
            old_basis = np.identity(3)

        is_rotation_matrix = np.isclose(np.linalg.det(new_basis), 1)
        if not is_rotation_matrix and orthonormalize:
            new_basis = xyz_functions.orthonormalize_righthanded(new_basis)
            is_rotation_matrix = True

        # We know that `new_basis @ Self` is of type Self, mypy does not know that,
        # because of the overlapping resolution with `__matmul__` of numpy.
        # We have to explicitly cast it to Self.
        if is_rotation_matrix:
            return cast(Self, new_basis.T @ old_basis @ self)
        else:
            return cast(Self, np.linalg.inv(new_basis) @ old_basis @ self)

    def _get_positions(
        self, indices: Vector[np.integer] | Sequence[int]
    ) -> Matrix[np.float64]:
        old_index = self.index
        self.index = range(len(self))  # type: ignore[assignment]
        rename = {j: i for i, j in enumerate(old_index)}

        pos = self.loc[:, COORDS].values.astype("f8")
        out = np.empty((len(indices), 3))
        indices = np.array([rename.get(i, i) for i in indices], dtype="i8")

        normal = indices > constants.keys_below_are_abs_refs
        out[normal] = pos[indices[normal]]

        for row, i in zip(np.nonzero(~normal), indices[~normal]):
            out[row] = constants.absolute_refs[i]

        self.index = old_index
        return out

    def get_distance_to(
        self,
        origin: Vector[np.floating] | AtomIdx | Sequence[Real] | None = None,
        other_atoms: Index | SequenceNotStr[int] | Set[int] | None = None,
        sort: bool = False,
    ) -> Self:
        """Return a Cartesian with a column for the distance from origin."""
        origin = self._get_origin(origin)

        if other_atoms is None:
            other_atoms = self.index

        new = self.loc[other_atoms, :].copy()
        norm = np.linalg.norm
        try:
            new["distance"] = norm((new - origin).loc[:, COORDS].values, axis=1)
        except AttributeError:
            # Happens if molecule consists of only one atom
            new["distance"] = norm((new - origin).loc[:, COORDS].values)
        if sort:
            new.sort_values(by="distance", inplace=True)
        return new

    @overload
    def change_numbering(
        self,
        rename_dict: dict[AtomIdx, AtomIdx],
        inplace: Literal[False] = False,
    ) -> Self: ...

    @overload
    def change_numbering(
        self,
        rename_dict: dict[AtomIdx, AtomIdx],
        inplace: Literal[True],
    ) -> None: ...

    def change_numbering(
        self, rename_dict: dict[AtomIdx, AtomIdx], inplace: bool = False
    ) -> Self | None:
        """Return the reindexed version of Cartesian.

        Args:
            rename_dict (dict): A dictionary mapping integers on integers.

        Returns:
            Cartesian: A renamed copy according to the dictionary passed.
        """
        output = self if inplace else self.copy()
        new_index = [rename_dict.get(key, key) for key in self.index]
        output.index = new_index  # type: ignore[assignment]
        if not inplace:
            return output
        else:
            return None

    def partition_chem_env(
        self, n_sphere: int = 4, use_lookup: bool | None = None
    ) -> dict[tuple[str, frozenset[tuple[str, int]]], set[AtomIdx]]:
        """This function partitions the molecule into subsets of the
        same chemical environment.

        A chemical environment is specified by the number of
        surrounding atoms of a certain kind around an atom with a
        certain atomic number represented by a tuple of a string
        and a frozenset of tuples.
        The ``n_sphere`` option determines how many branches the
        algorithm follows to determine the chemical environment.

        Example:
        A carbon atom in ethane has bonds with three hydrogen (atomic
        number 1) and one carbon atom (atomic number 6).
        If ``n_sphere=1`` these are the only atoms we are
        interested in and the chemical environment is::

        ('C', frozenset([('H', 3), ('C', 1)]))

        If ``n_sphere=2`` we follow every atom in the chemical
        enviromment of ``n_sphere=1`` to their direct neighbours.
        In the case of ethane this gives::

        ('C', frozenset([('H', 6), ('C', 1)]))

        In the special case of ethane this is the whole molecule;
        in other cases you can apply this operation recursively and
        stop after ``n_sphere`` or after reaching the end of
        branches.


        Args:
            n_sphere (int):
            use_lookup (bool): Use a lookup variable for
                :meth:`~chemcoord.Cartesian.get_bonds`. The default is
                specified in ``settings.defaults.use_lookup``

        Returns:
            dict: The output will look like this::

                { (element_symbol, frozenset([tuples])) : set([indices]) }

                A dictionary mapping from a chemical environment to
                the set of indices of atoms in this environment.
        """
        if use_lookup is None:
            use_lookup = settings.defaults.use_lookup

        def get_chem_env(
            self: Self, i: AtomIdx, n_sphere: float
        ) -> tuple[str, frozenset[tuple[str, int]]]:
            env_index = self.get_coordination_sphere(
                i,
                n_sphere=n_sphere,
                only_surface=False,
                give_only_index=True,
                use_lookup=use_lookup,
            )
            env_index.remove(i)
            atoms = self.loc[env_index, "atom"]
            environment = frozenset(Counter(atoms).most_common())
            return (cast(str, self.loc[i, "atom"]), environment)

        chemical_environments = defaultdict(set)
        for i in self.index:
            chemical_environments[get_chem_env(self, i, n_sphere)].add(i)
        return dict(chemical_environments)

    def align(self, other: Self, mass_weight: bool = False) -> tuple[Self, Self]:
        """Align two Cartesians.

        Minimize the RMSD (root mean squared deviation) between
        ``self`` and ``other``.
        Returns a tuple of copies of ``self`` and ``other`` where
        both are centered around their centroid and
        ``other`` is rotated unto ``self``.
        The rotation minimises the distances between the
        atom pairs of same label.
        Uses the Kabsch algorithm implemented within
        :func:`~.xyz_functions.get_kabsch_rotation`

        Args:
            other (Cartesian):
            mass_weight (bool): Do a mass weighting to find the best rotation

        Returns:
            tuple:
        """
        if mass_weight:
            m1 = (self - self.get_barycenter()).sort_index()
            m2 = (other - other.get_barycenter()).sort_index()
        else:
            m1 = (self - self.get_centroid()).sort_index()
            m2 = (other - other.get_centroid()).sort_index()

        m2 = cast(Self, m1.get_align_transf(m2, mass_weight, centered=True) @ m2)
        return m1, m2

    def get_align_transf(
        self, other: Self, mass_weight: bool = False, centered: bool = False
    ) -> Matrix[np.float64]:
        """Return the rotation matrix that aligns other onto self.

        Minimize the RMSD (root mean squared deviation) between
        ``self`` and ``other``.
        The rotation minimises the distances between the
        atom pairs of same label.
        Uses the Kabsch algorithm implemented within
        :func:`~.xyz_functions.get_kabsch_rotation`.
        If ``mass_weight`` is ``True`` the atoms are weighted by their mass.
        The atoms are moved first to the centroid/barycenter
        (depending on ``mass_weight``) if centered is ``False``.

        Args:
            other (Cartesian):
            mass_weight (bool): Do a mass weighting to find the best rotation
            centered (bool): Assume ``self`` and ``other`` to be centered

        Returns:
            tuple:
        """
        if not centered:
            if mass_weight:
                m1 = (self - self.get_barycenter()).sort_index()
                m2 = (other - other.get_barycenter()).sort_index()
            else:
                m1 = (self - self.get_centroid()).sort_index()
                m2 = (other - other.get_centroid()).sort_index()
        else:
            m1 = self
            m2 = other

        pos1 = m1.loc[:, COORDS].values
        pos2 = m2.loc[m1.index, COORDS].values
        mass = m1.add_data("mass").loc[:, "mass"].values if mass_weight else None

        return xyz_functions.get_kabsch_rotation(pos1, pos2, mass)

    def reindex_similar(self, other: Self, n_sphere: int = 4) -> Self:
        """Reindex ``other`` to be similarly indexed as ``self``.

        Returns a reindexed copy of ``other`` that minimizes the
        distance for each atom to itself in the same chemical environemt
        from ``self`` to ``other``.
        Read more about the definition of the chemical environment in
        :func:`Cartesian.partition_chem_env`

        .. note:: It is necessary to align ``self`` and other before
            applying this method.
            This can be done via :meth:`~Cartesian.align`.

        .. note:: It is probably necessary to improve the result using
            :meth:`~Cartesian.change_numbering()`.

        Args:
            other (Cartesian):
            n_sphere (int): Wrapper around the argument for
                :meth:`~Cartesian.partition_chem_env`.

        Returns:
            Cartesian: Reindexed version of other
        """

        def make_subset_similar(
            m1: Self,
            subset1: set[AtomIdx],
            m2: Self,
            subset2: set[AtomIdx],
            index_dct: dict[AtomIdx, AtomIdx],
        ) -> None:
            """Changes index_dct INPLACE"""
            index1 = list(subset1)
            for m1_i in index1:
                dist_m2_to_m1_i = m2.get_distance_to(
                    cast(Vector[np.float64], m1.loc[m1_i, COORDS].values),
                    subset2,
                    sort=True,
                )

                m2_i = dist_m2_to_m1_i.index[0]
                dist_new = dist_m2_to_m1_i.loc[m2_i, "distance"]
                m2_pos_i = dist_m2_to_m1_i.loc[m2_i, COORDS]

                counter = itertools.count()
                found = False
                while not found:
                    if m2_i in index_dct.keys():
                        old_m1_pos = m1.loc[index_dct[m2_i], COORDS]
                        if dist_new < np.linalg.norm(m2_pos_i - old_m1_pos):
                            index1.append(index_dct[m2_i])
                            index_dct[m2_i] = m1_i
                            found = True
                        else:
                            m2_i = dist_m2_to_m1_i.index[next(counter)]
                            dist_new = dist_m2_to_m1_i.loc[m2_i, "distance"]
                            m2_pos_i = dist_m2_to_m1_i.loc[m2_i, COORDS]
                    else:
                        index_dct[m2_i] = m1_i
                        found = True

        molecule1 = self.copy()
        molecule2 = other.copy()

        partition1 = molecule1.partition_chem_env(n_sphere)
        partition2 = molecule2.partition_chem_env(n_sphere)

        index_dct: dict[AtomIdx, AtomIdx] = {}
        for key in partition1:
            message = (
                "You have chemically different molecules, regarding "
                "the topology of their connectivity."
            )
            assert len(partition1[key]) == len(partition2[key]), message
            make_subset_similar(
                molecule1, partition1[key], molecule2, partition2[key], index_dct
            )
        molecule2.index = [index_dct[i] for i in molecule2.index]  # type: ignore[assignment]
        return molecule2.loc[molecule1.index]<|MERGE_RESOLUTION|>--- conflicted
+++ resolved
@@ -510,11 +510,6 @@
             dict: Dictionary mapping from an atom index to the set of
             indices of atoms bonded to.
         """
-<<<<<<< HEAD
-        if atomic_radius_data is None:
-            atomic_radius_data = settings.defaults.atomic_radius_data
-=======
->>>>>>> ce4cc77f
 
         def complete_calculation() -> dict[AtomIdx, set[AtomIdx]]:
             old_index = self.index
