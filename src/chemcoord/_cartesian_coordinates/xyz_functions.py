import math as m
import os
import subprocess
import tempfile
import warnings
from collections.abc import Callable, Iterable, Sequence
<<<<<<< HEAD
from io import StringIO
from threading import Thread
from typing import Union, overload
=======
from threading import Thread
from typing import overload
>>>>>>> cae70ceb

import numpy as np
import pandas as pd
import sympy
from pandas.core.frame import DataFrame

from chemcoord._cartesian_coordinates._cart_transformation import (
    _jit_normalize,
    normalize,
)
from chemcoord._cartesian_coordinates._cartesian_class_core import COORDS
from chemcoord._cartesian_coordinates.cartesian_class_main import Cartesian
from chemcoord._internal_coordinates.zmat_class_main import Zmat
from chemcoord._utilities._decorators import njit
from chemcoord.configuration import settings
from chemcoord.typing import Matrix, PathLike, Real, Tensor4D, Vector


def view(
    molecule: Cartesian | Sequence[Cartesian],
    viewer: PathLike | None = None,
    use_curr_dir: bool = False,
) -> None:
    """View your molecule or list of molecules.

    .. note:: This function writes a temporary file and opens it with
        an external viewer.
        If you modify your molecule afterwards you have to recall view
        in order to see the changes.

    Args:
        molecule: Can be a cartesian, or a list of cartesians.
        viewer (str): The external viewer to use. The default is
            specified in settings.viewer
        use_curr_dir (bool): If True, the temporary file is written to
            the current diretory. Otherwise it gets written to the
            OS dependendent temporary directory.

    Returns:
        None:
    """
    viewer = settings["defaults"]["viewer"]
    if isinstance(molecule, Cartesian):
        molecule.view(viewer=viewer, use_curr_dir=use_curr_dir)
    elif isinstance(molecule, Sequence):
        cartesian_list = molecule
        if use_curr_dir:
            TEMP_DIR = os.path.curdir
        else:
            TEMP_DIR = tempfile.gettempdir()

        def give_filename(i: int) -> str:
            return os.path.join(TEMP_DIR, f"ChemCoord_list_{i}.molden")

        i = 1
        while os.path.exists(give_filename(i)):
            i = i + 1

        to_molden(cartesian_list, buf=give_filename(i))

        def open_file(i: int) -> None:
            """Open file and close after being finished."""
            try:
                assert viewer is not None
                subprocess.check_call([viewer, give_filename(i)])
            except (subprocess.CalledProcessError, FileNotFoundError):
                raise
            finally:
                if use_curr_dir:
                    pass
                else:
                    os.remove(give_filename(i))

        Thread(target=open_file, args=(i,)).start()
    else:
        raise ValueError("Argument is neither list nor Cartesian.")


@overload
def to_multiple_xyz(
    cartesian_list: Iterable[Cartesian],
    buf: None = None,
    sort_index: bool = ...,
    overwrite: bool = ...,
    float_format: Callable[[float], str] = ...,
) -> str: ...


@overload
def to_multiple_xyz(
    cartesian_list: Iterable[Cartesian],
    buf: PathLike,
    sort_index: bool = ...,
    overwrite: bool = ...,
    float_format: Callable[[float], str] = ...,
) -> None: ...


def to_multiple_xyz(
    cartesian_list: Iterable[Cartesian],
    buf: Union[PathLike, None] = None,
    sort_index: bool = True,
    overwrite: bool = True,
    float_format: Callable[[float], str] = "{:.6f}".format,
) -> Union[str, None]:
    """Write a list of Cartesians into an xyz file.

    .. note:: Since it permamently writes a file, this function
        is strictly speaking **not sideeffect free**.
        The list to be written is of course not changed.

    Args:
        cartesian_list :
        buf : StringIO-like, optional buffer to write to
        sort_index : If sort_index is true, the Cartesian
            is sorted by the index before writing.
        overwrite : May overwrite existing files.
        float_format (one-parameter function): Formatter function
            to apply to column’s elements if they are floats.
            The result of this function must be a unicode string.

    Returns:
        output : string (or unicode, depending on data and options)
    """
    if sort_index:
        cartesian_list = [molecule.sort_index() for molecule in cartesian_list]

    output = ""
    for struct in cartesian_list:
        output += struct.to_xyz(float_format=float_format) + "\n"

    if buf is not None:
        with open(buf, mode="w" if overwrite else "x") as f:
            f.write(output)
        return None
    else:
        return output


def read_multiple_xyz(
    inputfile: PathLike, start_index: int = 0, get_bonds: bool = True
) -> list[Cartesian]:
    """Read a multiple-xyz file.

    Args:
        inputfile :
        start_index :

    Returns:
        list: A list containing :class:`~chemcoord.Cartesian` is returned.
    """
    with open(inputfile, "r") as f:
        strings = f.readlines()
        cartesians = []
        finished = False
        current_line = 0
        while not finished:
            molecule_len = int(strings[current_line])
            cartesians.append(
                Cartesian.read_xyz(
                    StringIO(
                        "".join(strings[current_line : current_line + molecule_len + 2])
                    ),
                    start_index=start_index,
                    get_bonds=get_bonds,
                    nrows=molecule_len,
                    engine="python",
                )
            )
            current_line += 2 + molecule_len
            if current_line == len(strings):
                finished = True

    return cartesians


@overload
def to_molden(
    cartesian_list: Sequence[Cartesian],
    buf: None = None,
    sort_index: bool = ...,
    overwrite: bool = ...,
    float_format: Callable[[float], str] = ...,
) -> str: ...


@overload
def to_molden(
    cartesian_list: Sequence[Cartesian],
    buf: PathLike,
    sort_index: bool = ...,
    overwrite: bool = ...,
    float_format: Callable[[float], str] = ...,
) -> None: ...


def to_molden(
    cartesian_list: Sequence[Cartesian],
    buf: PathLike | None = None,
    sort_index: bool = True,
    overwrite: bool = True,
    float_format: Callable[[float], str] = "{:.6f}".format,
) -> str | None:
    """Write a list of Cartesians into a molden file.

    .. note:: Since it permamently writes a file, this function
        is strictly speaking **not sideeffect free**.
        The list to be written is of course not changed.

    Args:
        cartesian_list (list):
        buf (str): StringIO-like, optional buffer to write to
        sort_index (bool): If sort_index is true, the Cartesian
            is sorted by the index before writing.
        overwrite (bool): May overwrite existing files.
        float_format (one-parameter function): Formatter function
            to apply to column’s elements if they are floats.
            The result of this function must be a unicode string.

    Returns:
        formatted : string (or unicode, depending on data and options)
    """
    if sort_index:
        cartesian_list = [molecule.sort_index() for molecule in cartesian_list]

    give_header = (
        "[MOLDEN FORMAT]\n"
        + "[N_GEO]\n"
        + str(len(cartesian_list))
        + "\n"
        + "[GEOCONV]\n"
        + "energy\n{energy}"
        + "max-force\n{max_force}"
        + "rms-force\n{rms_force}"
        + "[GEOMETRIES] (XYZ)\n"
    ).format

    values = len(cartesian_list) * "1\n"
    energy = (
        "\n".join([str(m.metadata.get("energy", 1)) for m in cartesian_list]) + "\n"
    )

    header = give_header(energy=energy, max_force=values, rms_force=values)

    coordinates = [
        x.to_xyz(sort_index=sort_index, float_format=float_format)
        for x in cartesian_list
    ]
    output = header + "\n".join(coordinates)

    if buf is not None:
        if overwrite:
            with open(buf, mode="w") as f:
                f.write(output)
        else:
            with open(buf, mode="x") as f:
                f.write(output)
        return None
    else:
        return output


def write_molden(*args, **kwargs):  # type: ignore[no-untyped-def]
    """Deprecated, use :func:`~chemcoord.xyz_functions.to_molden`"""
    message = "Will be removed in the future. Please use to_molden()."
    with warnings.catch_warnings():
        warnings.simplefilter("always")
        warnings.warn(message, DeprecationWarning)
    return to_molden(*args, **kwargs)


def read_molden(
    inputfile: PathLike, start_index: int = 0, get_bonds: bool = True
) -> list[Cartesian]:
    """Read a molden file.

    Args:
        inputfile (str):
        start_index (int):

    Returns:
        list: A list containing :class:`~chemcoord.Cartesian` is returned.
    """
    with open(inputfile) as f:
        found = False
        while not found:
            line = f.readline()
            if "[N_GEO]" in line:
                found = True
                number_of_molecules = int(f.readline().strip())

        energies = []
        found = False
        while not found:
            line = f.readline()
            if "energy" in line:
                found = True
                for _ in range(number_of_molecules):
                    energies.append(float(f.readline().strip()))

        found = False
        while not found:
            line = f.readline()
            if "[GEOMETRIES] (XYZ)" in line:
                found = True
                current_line = f.tell()
                number_of_atoms = int(f.readline().strip())
                f.seek(current_line)

        cartesians = []
        for energy in energies:
            cartesian = Cartesian.read_xyz(
                f,
                start_index=start_index,
                get_bonds=get_bonds,
                nrows=number_of_atoms,
                engine="python",
            )
            cartesian.metadata["energy"] = energy
            cartesians.append(cartesian)
    return cartesians


def isclose(
    a: Cartesian,
    b: Cartesian,
    align: bool = False,
    rtol: float = 1.0e-5,
    atol: float = 1.0e-8,
) -> DataFrame:
    """Compare two molecules for numerical equality.

    Args:
        a (Cartesian):
        b (Cartesian):
        align (bool): a and b are
            prealigned along their principal axes of inertia and moved to their
            barycenters before comparing.
        rtol (float): Relative tolerance for the numerical equality comparison
            look into :func:`numpy.isclose` for further explanation.
        atol (float): Relative tolerance for the numerical equality comparison
            look into :func:`numpy.isclose` for further explanation.

    Returns:
        :class:`numpy.ndarray`: Boolean array.
    """
    # The pandas documentation says about the arguments to all(axis=...)
    #   None : reduce all axes, return a scalar
    # https://pandas.pydata.org/docs/reference/api/pandas.Series.all.html
    # but the stubs don't have it.
    if not (
        set(a.index) == set(b.index)
        and (a.loc[:, "atom"] == b.loc[a.index, "atom"]).all(axis=None)  # type: ignore[arg-type]
    ):
        message = "Can only compare molecules with the same atoms and labels"
        raise ValueError(message)

    if align:
        a = a.get_inertia()["transformed_Cartesian"]
        b = b.get_inertia()["transformed_Cartesian"]
    A, B = a.loc[:, COORDS].values, b.loc[a.index, COORDS].values

    out = pd.DataFrame(index=a.index, columns=["atom"] + COORDS, dtype=bool)
    out.loc[:, "atom"] = True
    out.loc[:, COORDS] = np.isclose(A, B, rtol=rtol, atol=atol)
    return out


def allclose(
    a: Cartesian,
    b: Cartesian,
    align: bool = False,
    rtol: float = 1.0e-5,
    atol: float = 1.0e-8,
) -> bool:
    """Compare two molecules for numerical equality.

    Args:
        a (Cartesian):
        b (Cartesian):
        align (bool): a and b are
            prealigned along their principal axes of inertia and moved to their
            barycenters before comparing.
        rtol (float): Relative tolerance for the numerical equality comparison
            look into :func:`numpy.allclose` for further explanation.
        atol (float): Relative tolerance for the numerical equality comparison
            look into :func:`numpy.allclose` for further explanation.

    Returns:
        bool:
    """
    return isclose(a, b, align=align, rtol=rtol, atol=atol).all(axis=None)


def concat(
    cartesians: Sequence[Cartesian],
    ignore_index: bool = False,
    keys: Iterable | None = None,
) -> Cartesian:
    """Join list of cartesians into one molecule.

    Wrapper around the :func:`pandas.concat` function.
    Default values are the same as in the pandas function except for
    ``verify_integrity`` which is set to true in case of this library.

    Args:
        cartesians (sequence): A sequence of :class:`~chemcoord.Cartesian`
            to be concatenated.
        ignore_index (bool): It
            behaves like in the description of
            :meth:`pandas.DataFrame.append`.
        keys (sequence): If multiple levels passed, should contain tuples.
            Construct hierarchical index using the passed keys as
            the outermost level

    Returns:
        Cartesian:
    """
    frames = [molecule._frame for molecule in cartesians]
    if keys is None:
        new = pd.concat(frames, ignore_index=ignore_index, verify_integrity=True)
    else:
        new = pd.concat(
            frames, ignore_index=ignore_index, keys=keys, verify_integrity=True
        )
    return cartesians[0].__class__(new)


def get_rotation_matrix(axis: Sequence[float], angle: float) -> Matrix[np.float64]:
    """Returns the rotation matrix.

    This function returns a matrix for the counterclockwise rotation
    around the given axis.
    The Input angle is in radians.

    Args:
        axis (vector):
        angle (float):

    Returns:
        Rotation matrix (np.array):
    """
    vaxis = normalize(np.asarray(axis))
    if not (vaxis.shape) == (3,):
        raise ValueError("axis.shape has to be 3")
    return _jit_get_rotation_matrix(vaxis, angle)


@njit
def _jit_get_rotation_matrix(
    axis: Vector[np.float64], angle: Real
) -> Matrix[np.float64]:
    """Returns the rotation matrix.

    This function returns a matrix for the counterclockwise rotation
    around the given axis.
    The Input angle is in radians.

    Args:
        axis (vector):
        angle (float):

    Returns:
        Rotation matrix (np.array):
    """
    axis = _jit_normalize(axis)
    a = m.cos(angle / 2)
    b, c, d = axis * m.sin(angle / 2)
    rot_matrix = np.empty((3, 3))
    rot_matrix[0, 0] = a**2 + b**2 - c**2 - d**2
    rot_matrix[0, 1] = 2.0 * (b * c - a * d)
    rot_matrix[0, 2] = 2.0 * (b * d + a * c)
    rot_matrix[1, 0] = 2.0 * (b * c + a * d)
    rot_matrix[1, 1] = a**2 + c**2 - b**2 - d**2
    rot_matrix[1, 2] = 2.0 * (c * d - a * b)
    rot_matrix[2, 0] = 2.0 * (b * d - a * c)
    rot_matrix[2, 1] = 2.0 * (c * d + a * b)
    rot_matrix[2, 2] = a**2 + d**2 - b**2 - c**2
    return rot_matrix


def orthonormalize_righthanded(basis: Matrix[np.floating]) -> Matrix[np.float64]:
    """Orthonormalizes righthandedly a given 3D basis.

    This functions returns a right handed orthonormalize_righthandedd basis.
    Since only the first two vectors in the basis are used, it does not matter
    if you give two or three vectors.

    Right handed means, that:

    .. math::

        \\vec{e_1} \\times \\vec{e_2} &= \\vec{e_3} \\\\
        \\vec{e_2} \\times \\vec{e_3} &= \\vec{e_1} \\\\
        \\vec{e_3} \\times \\vec{e_1} &= \\vec{e_2} \\\\

    Args:
        basis (np.array): An array of shape = (3,2) or (3,3)

    Returns:
        new_basis (np.array): A right handed orthonormalized basis.
    """
    v1, v2 = basis[:, 0], basis[:, 1]
    e1 = normalize(v1)
    e3 = normalize(np.cross(e1, v2))
    e2 = normalize(np.cross(e3, e1))
    return np.array([e1, e2, e3]).T


def get_kabsch_rotation(
    Q: Matrix[np.floating],
    P: Matrix[np.floating],
    weights: Vector[np.floating] | None = None,
) -> Matrix[np.float64]:
    """Calculate the optimal rotation from ``P`` unto ``Q``.

    Using the Kabsch algorithm the optimal rotation matrix
    for the rotation of ``other`` unto ``self`` is calculated.
    The algorithm is described very well in
    `wikipedia <http://en.wikipedia.org/wiki/Kabsch_algorithm>`_.

    Args:
        other (Cartesian):

    Returns:
        :class:`~numpy.array`: Rotation matrix
    """
    # The general problem with weights is decribed in
    # https://en.wikipedia.org/wiki/Wahba%27s_problem
    # The problem with equal weights is described
    # https://en.wikipedia.org/wiki/Kabsch_algorithm
    # Naming of variables follows wikipedia article about the Kabsch algorithm
    if weights is None:
        A = P.T @ Q
    else:
        A = P.T @ np.diag(weights) @ Q
    # One can't initialize an array over its transposed
    V, S, W = np.linalg.svd(A)  # noqa: F841
    W = W.T
    d = np.linalg.det(W @ V.T)
    return W @ np.diag([1.0, 1.0, d]) @ V.T


def apply_grad_zmat_tensor(
    grad_C: Tensor4D, construction_table: DataFrame, cart_dist: Cartesian
) -> Zmat:
    """Apply the gradient for transformation to Zmatrix space onto cart_dist.

    Args:
        grad_C (:class:`numpy.ndarray`): A ``(3, n, n, 3)`` array.
            The mathematical details of the index layout is explained in
            :meth:`~chemcoord.Cartesian.get_grad_zmat()`.
        construction_table (pandas.DataFrame): Explained in
            :meth:`~chemcoord.Cartesian.get_construction_table()`.
        cart_dist (:class:`~chemcoord.Cartesian`):
            Distortions in cartesian space.

    Returns:
        :class:`Zmat`: Distortions in Zmatrix space.
    """
    if (construction_table.index != cart_dist.index).any():
        message = "construction_table and cart_dist must use the same index"
        raise ValueError(message)

    dtypes = [
        ("atom", str),
        ("b", str),
        ("bond", float),
        ("a", str),
        ("angle", float),
        ("d", str),
        ("dihedral", float),
    ]

    new = pd.DataFrame(
        np.empty(len(construction_table), dtype=dtypes), index=cart_dist.index
    )

    X_dist = cart_dist.loc[:, COORDS].values.T
    C_dist = np.tensordot(grad_C, X_dist, axes=([3, 2], [0, 1])).T
    if C_dist.dtype == np.dtype("i8"):
        C_dist = C_dist.astype("f8")
    try:
        C_dist[:, [1, 2]] = np.rad2deg(C_dist[:, [1, 2]])
    # Unevaluated symbolic expressions are remaining.
    # catches AttributeError as well, because this was
    # the raised exception before https://github.com/numpy/numpy/issues/13666
    except (AttributeError, TypeError):
        C_dist[:, [1, 2]] = sympy.deg(C_dist[:, [1, 2]])
        new = new.astype({k: "O" for k in ["bond", "angle", "dihedral"]})

    new.loc[:, ["b", "a", "d"]] = construction_table
    new.loc[:, "atom"] = cart_dist.loc[:, "atom"]
    new.loc[:, ["bond", "angle", "dihedral"]] = C_dist
    return Zmat(new, _metadata={"last_valid_cartesian": cart_dist})<|MERGE_RESOLUTION|>--- conflicted
+++ resolved
@@ -4,14 +4,9 @@
 import tempfile
 import warnings
 from collections.abc import Callable, Iterable, Sequence
-<<<<<<< HEAD
 from io import StringIO
 from threading import Thread
-from typing import Union, overload
-=======
-from threading import Thread
 from typing import overload
->>>>>>> cae70ceb
 
 import numpy as np
 import pandas as pd
