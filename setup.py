#!/usr/bin/env python
"""Setup file for the chemcoord package."""

from setuptools import find_packages, setup

MAIN_PACKAGE = "chemcoord"
DESCRIPTION = "Python module for dealing with chemical coordinates."
LICENSE = "LGPLv3"
AUTHOR = "Oskar Weser"
EMAIL = "oskar.weser@gmail.com"
URL = "https://github.com/mcocdawc/chemcoord"
INSTALL_REQUIRES = [
    "numpy>=1.0",
    "pandas>=1.0",
    "numba>=0.35",
    "sortedcontainers",
    "sympy",
    "six",
    "pymatgen",
<<<<<<< HEAD
    "typing-extensions",
=======
    "typing_extensions",
    "ordered-set",
    "attrs",
>>>>>>> ea947de6
]
KEYWORDS = [
    "chemcoord",
    "transformation",
    "cartesian",
    "internal",
    "chemistry",
    "zmatrix",
    "xyz",
    "zmat",
    "coordinates",
    "coordinate system",
]
CLASSIFIERS = [
    "Development Status :: 5 - Production/Stable",
    "Environment :: Console",
    "Intended Audience :: Science/Research",
    "License :: OSI Approved :: GNU Lesser General Public License v3 (LGPLv3)",
    "Operating System :: Unix",
    "Operating System :: POSIX",
    "Operating System :: Microsoft :: Windows",
    "Natural Language :: English",
    "Programming Language :: Python",
    "Programming Language :: Python :: 3.9",
    "Programming Language :: Python :: 3.10",
    "Programming Language :: Python :: 3.11",
    "Programming Language :: Python :: 3.12",
    "Topic :: Scientific/Engineering :: Chemistry",
    "Topic :: Scientific/Engineering :: Physics",
]
VERSION = "2.1.2"


def readme():
    """Return the contents of the README.md file."""
    with open("README.rst") as freadme:
        return freadme.read()


def setup_package():
    setup(
        name=MAIN_PACKAGE,
        version=VERSION,
        url=URL,
        description=DESCRIPTION,
        author=AUTHOR,
        author_email=EMAIL,
        include_package_data=True,
        keywords=KEYWORDS,
        license=LICENSE,
        long_description_content_type="text/x-rst",
        long_description=readme(),
        classifiers=CLASSIFIERS,
        packages=find_packages("src"),
        package_dir={"": "src"},
        install_requires=INSTALL_REQUIRES,
        python_requires=">=3.8",
    )


if __name__ == "__main__":
    setup_package()<|MERGE_RESOLUTION|>--- conflicted
+++ resolved
@@ -17,13 +17,9 @@
     "sympy",
     "six",
     "pymatgen",
-<<<<<<< HEAD
-    "typing-extensions",
-=======
     "typing_extensions",
     "ordered-set",
     "attrs",
->>>>>>> ea947de6
 ]
 KEYWORDS = [
     "chemcoord",
